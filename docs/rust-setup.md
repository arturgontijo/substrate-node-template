--- conflicted
+++ resolved
@@ -12,14 +12,9 @@
 ## Unix-Based Operating Systems
 
 Substrate development is easiest on Unix-based operating systems like macOS or Linux. The examples
-<<<<<<< HEAD
-in the Substrate [Tutorials](https://substrate.io/tutorials) and [Recipes](https://substrate.io/recipes/)
-use Unix-style terminals to demonstrate how to interact with Substrate from the command line.
-=======
 in the Substrate [Tutorials](https://docs.substrate.io/tutorials/v3) and 
 [How-to Guides](https://docs.substrate.io/how-to-guides/v3) use Unix-style terminals to demonstrate
 how to interact with Substrate from the command line.
->>>>>>> b53da9f4
 
 ### macOS
 
