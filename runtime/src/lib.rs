--- conflicted
+++ resolved
@@ -290,7 +290,7 @@
 
 impl pallet_nicks::Config for Runtime {
 	// The Balances pallet implements the ReservableCurrency trait.
-	// https://substrate.dev/rustdocs/v3.0.0-monthly-2021-05/pallet_balances/index.html#implementations-2
+	// https://docs.substrate.io/rustdocs/latest/pallet_balances/index.html#implementations-1
 	type Currency = Balances;
 
 	// Use the NickReservationFee from the parameter_types block.
@@ -300,7 +300,7 @@
 	type Slashed = ();
 
 	// Configure the FRAME System Root origin as the Nick pallet admin.
-	// https://substrate.dev/rustdocs/v3.0.0-monthly-2021-05/frame_system/enum.RawOrigin.html#variant.Root
+	// https://docs.substrate.io/rustdocs/latest/frame_system/enum.RawOrigin.html#variant.Root
 	type ForceOrigin = frame_system::EnsureRoot<AccountId>;
 
 	// Use the MinNickLength from the parameter_types block.
@@ -329,12 +329,8 @@
 		TransactionPayment: pallet_transaction_payment,
 		Sudo: pallet_sudo,
 		// Include the custom logic from the pallet-template in the runtime.
-<<<<<<< HEAD
-		TemplateModule: pallet_template::{Pallet, Call, Storage, Event<T>},
-		Nicks: pallet_nicks::{Pallet, Call, Storage, Event<T>},
-=======
 		TemplateModule: pallet_template,
->>>>>>> 467f7ac1
+		Nicks: pallet_nicks,
 	}
 );
 
